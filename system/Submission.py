#!/usr/bin/python
# -*- coding: utf-8 -*-

from CouchObject import CouchObject
from time import time

class Submission(CouchObject):

    _to_copy = ["timestamp","files","outcome","executables",
                "compilation_result","evaluation_status","token_timestamp"]
    _to_copy_id = ["user","task"]

    def __init__(self,user,task,timestamp,files,
                outcome,executables,compilation_result,
                evaluation_status,token_timestamp):
        CouchObject.__init__(self,"submission")
        self.user = user
        self.task = task
        self.timestamp = timestamp
        self.files = files
        self.outcome = outcome
        self.executables = executables
        self.compilation_result = compilation_result
        self.evaluation_status = evaluation_status
        self.token_timestamp = token_timestamp
        
if __name__ == "__main__":
<<<<<<< HEAD
    from User import User
    from Task import Task
    u = User("Tizio","112233","Tizio Caio","10.0.0.105")
    t = Task("task", "Sample task", [], "SHA1 of statement",
             1, 512,
             "TaskTypeBatch", ["task.%l"], ["SHA1 of manager_task.%l"],
             "ScoreTypeGroupMin", [{"multiplicator": 0, "testcases":1, "description":"Test of first function"},
                                   {"multiplicator": 0, "testcases":1, "description":"Test of second function"},
                                   {"multiplicator": 1, "testcases":5, "description":"Border cases"},
                                   {"multiplicator": 1, "testcases":5, "description":"First requirement"},
                                   {"multiplicator": 1, "testcases":5, "description":"Second requirement"}],
             [("SHA1 of input %d" % i, "SHA1 of output %d" % i) for i in xrange(17)], [0, 1],
             3, 15, 30)
    s = Submission(u,t,time(),{},[],{},"","",None)
    print u.to_couch()
    print t.to_couch()
=======
    s = Submission(User.sample_user(),Task.sample_task(),time(),{},[],{},"","",None)
>>>>>>> 2943e203
    couch_id=s.to_couch()
    print "Couch ID: %s" % (couch_id)
<|MERGE_RESOLUTION|>--- conflicted
+++ resolved
@@ -3,6 +3,8 @@
 
 from CouchObject import CouchObject
 from time import time
+import User
+import Task
 
 class Submission(CouchObject):
 
@@ -25,25 +27,6 @@
         self.token_timestamp = token_timestamp
         
 if __name__ == "__main__":
-<<<<<<< HEAD
-    from User import User
-    from Task import Task
-    u = User("Tizio","112233","Tizio Caio","10.0.0.105")
-    t = Task("task", "Sample task", [], "SHA1 of statement",
-             1, 512,
-             "TaskTypeBatch", ["task.%l"], ["SHA1 of manager_task.%l"],
-             "ScoreTypeGroupMin", [{"multiplicator": 0, "testcases":1, "description":"Test of first function"},
-                                   {"multiplicator": 0, "testcases":1, "description":"Test of second function"},
-                                   {"multiplicator": 1, "testcases":5, "description":"Border cases"},
-                                   {"multiplicator": 1, "testcases":5, "description":"First requirement"},
-                                   {"multiplicator": 1, "testcases":5, "description":"Second requirement"}],
-             [("SHA1 of input %d" % i, "SHA1 of output %d" % i) for i in xrange(17)], [0, 1],
-             3, 15, 30)
-    s = Submission(u,t,time(),{},[],{},"","",None)
-    print u.to_couch()
-    print t.to_couch()
-=======
     s = Submission(User.sample_user(),Task.sample_task(),time(),{},[],{},"","",None)
->>>>>>> 2943e203
     couch_id=s.to_couch()
     print "Couch ID: %s" % (couch_id)
