--- conflicted
+++ resolved
@@ -29,20 +29,6 @@
 
 """
 
-<<<<<<< HEAD
-from __future__ import absolute_import
-from __future__ import division
-from __future__ import print_function
-from __future__ import unicode_literals
-
-import hashlib
-import os
-
-from future.builtins.disabled import *  # noqa
-from future.builtins import *  # noqa
-
-=======
->>>>>>> 18721ff6
 import logging
 import re
 
@@ -264,14 +250,6 @@
             if score_type.max_public_score > 0:
                 data["max_public_score"] = \
                     round(score_type.max_public_score, task.score_precision)
-<<<<<<< HEAD
-                data["public_score"] = \
-                    round(sr.public_score, task.score_precision)
-                data["public_score_message"] = score_type.format_score(
-                    sr.public_score, score_type.max_public_score,
-                    sr.public_score_details, task.score_precision,
-                    translation=self.translation)
-=======
                 if data["status"] == SubmissionResult.SCORED:
                     data["public_score"] = \
                         round(sr.public_score, task.score_precision)
@@ -279,7 +257,6 @@
                         sr.public_score, score_type.max_public_score,
                         sr.public_score_details, task.score_precision,
                         translation=self.translation)
->>>>>>> 18721ff6
             if score_type.max_public_score < score_type.max_score \
                     and (submission.token is not None
                          or self.r_params["actual_phase"] == 3):
@@ -329,12 +306,9 @@
                 feedback_level = FEEDBACK_LEVEL_FULL
             else:
                 feedback_level = task.feedback_level
-<<<<<<< HEAD
-=======
 
             details = score_type.get_html_details(
                 raw_details, feedback_level, translation=self.translation)
->>>>>>> 18721ff6
 
             details = score_type.get_html_details(
                 raw_details, feedback_level, translation=self.translation)
