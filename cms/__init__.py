--- conflicted
+++ resolved
@@ -45,11 +45,7 @@
 ]
 
 
-<<<<<<< HEAD
-__version__ = '1.4.rc1'
-=======
 __version__ = '1.5.dev0'
->>>>>>> 18721ff6
 
 
 # Instantiate or import these objects.
