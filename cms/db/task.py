#!/usr/bin/env python3

# Contest Management System - http://cms-dev.github.io/
# Copyright © 2010-2014 Giovanni Mascellani <mascellani@poisson.phc.unipi.it>
# Copyright © 2010-2018 Stefano Maggiolo <s.maggiolo@gmail.com>
# Copyright © 2010-2012 Matteo Boscariol <boscarim@hotmail.com>
# Copyright © 2012-2018 Luca Wehrstedt <luca.wehrstedt@gmail.com>
# Copyright © 2013 Bernard Blackham <bernard@largestprime.net>
#
# This program is free software: you can redistribute it and/or modify
# it under the terms of the GNU Affero General Public License as
# published by the Free Software Foundation, either version 3 of the
# License, or (at your option) any later version.
#
# This program is distributed in the hope that it will be useful,
# but WITHOUT ANY WARRANTY; without even the implied warranty of
# MERCHANTABILITY or FITNESS FOR A PARTICULAR PURPOSE.  See the
# GNU Affero General Public License for more details.
#
# You should have received a copy of the GNU Affero General Public License
# along with this program.  If not, see <http://www.gnu.org/licenses/>.

"""Task-related database interface for SQLAlchemy.

"""

import copy
from datetime import timedelta

from sqlalchemy.dialects.postgresql import ARRAY, JSONB
from sqlalchemy.orm import relationship
from sqlalchemy.orm.collections import attribute_mapped_collection
from sqlalchemy.schema import Column, ForeignKey, CheckConstraint, \
    UniqueConstraint, ForeignKeyConstraint
from sqlalchemy.types import Boolean, Integer, Float, String, Unicode, \
    Interval, Enum, BigInteger

from cms import TOKEN_MODE_DISABLED, TOKEN_MODE_FINITE, TOKEN_MODE_INFINITE, \
    FEEDBACK_LEVEL_FULL, FEEDBACK_LEVEL_RESTRICTED
from cmscommon.constants import \
    SCORE_MODE_MAX, SCORE_MODE_MAX_SUBTASK, SCORE_MODE_MAX_TOKENED_LAST
from . import Codename, Filename, FilenameSchemaArray, Digest, Base, Contest


class Task(Base):
    """Class to store a task.

    """
    __tablename__ = 'tasks'
    __table_args__ = (
        UniqueConstraint('contest_id', 'num'),
        UniqueConstraint('contest_id', 'name'),
        ForeignKeyConstraint(
            ("id", "active_dataset_id"),
            ("datasets.task_id", "datasets.id"),
            onupdate="SET NULL", ondelete="SET NULL",
            # Use an ALTER query to set this foreign key after
            # both tables have been CREATEd, to avoid circular
            # dependencies.
            use_alter=True,
            name="fk_active_dataset_id"
        ),
        CheckConstraint("token_gen_initial <= token_gen_max"),
    )

    # Auto increment primary key.
    id = Column(
        Integer,
        primary_key=True,
        # Needed to enable autoincrement on integer primary keys that
        # are referenced by a foreign key defined on this table.
        autoincrement='ignore_fk')

    # Number of the task for sorting.
    num = Column(
        Integer,
        nullable=True)

    # Contest (id and object) owning the task.
    contest_id = Column(
        Integer,
        ForeignKey(Contest.id,
                   onupdate="CASCADE", ondelete="CASCADE"),
        nullable=True,
        index=True)
    contest = relationship(
        Contest,
        back_populates="tasks")

    # Short name and long human readable title of the task.
    name = Column(
        Codename,
        nullable=False,
        unique=True)
    title = Column(
        Unicode,
        nullable=False)

    # The names of the files that the contestant needs to submit (with
    # language-specific extensions replaced by "%l").
    submission_format = Column(
        FilenameSchemaArray,
        nullable=False,
        default=[])

    # The language codes of the statements that will be highlighted to
    # all users for this task.
    primary_statements = Column(
        ARRAY(String),
        nullable=False,
        default=[])

    # The parameters that control task-tokens follow. Note that their
    # effect during the contest depends on the interaction with the
    # parameters that control contest-tokens, defined on the Contest.

    # The "kind" of token rules that will be active during the contest.
    # - disabled: The user will never be able to use any token.
    # - finite: The user has a finite amount of tokens and can choose
    #   when to use them, subject to some limitations. Tokens may not
    #   be all available at start, but given periodically during the
    #   contest instead.
    # - infinite: The user will always be able to use a token.
    token_mode = Column(
        Enum(TOKEN_MODE_DISABLED, TOKEN_MODE_FINITE, TOKEN_MODE_INFINITE,
             name="token_mode"),
        nullable=False,
        default=TOKEN_MODE_DISABLED)

    # The maximum number of tokens a contestant is allowed to use
    # during the whole contest (on this tasks).
    token_max_number = Column(
        Integer,
        CheckConstraint("token_max_number > 0"),
        nullable=True)

    # The minimum interval between two successive uses of tokens for
    # the same user (on this task).
    token_min_interval = Column(
        Interval,
        CheckConstraint("token_min_interval >= '0 seconds'"),
        nullable=False,
        default=timedelta())

    # The parameters that control generation (if mode is "finite"):
    # the user starts with "initial" tokens and receives "number" more
    # every "interval", but their total number is capped to "max".
    token_gen_initial = Column(
        Integer,
        CheckConstraint("token_gen_initial >= 0"),
        nullable=False,
        default=2)
    token_gen_number = Column(
        Integer,
        CheckConstraint("token_gen_number >= 0"),
        nullable=False,
        default=2)
    token_gen_interval = Column(
        Interval,
        CheckConstraint("token_gen_interval > '0 seconds'"),
        nullable=False,
        default=timedelta(minutes=30))
    token_gen_max = Column(
        Integer,
        CheckConstraint("token_gen_max > 0"),
        nullable=True)

    # Maximum number of submissions or user_tests allowed for each user
    # on this task during the whole contest or None to not enforce
    # this limitation.
    max_submission_number = Column(
        Integer,
        CheckConstraint("max_submission_number > 0"),
        nullable=True)
    max_user_test_number = Column(
        Integer,
        CheckConstraint("max_user_test_number > 0"),
        nullable=True)

    # Minimum interval between two submissions or user_tests for this
    # task, or None to not enforce this limitation.
    min_submission_interval = Column(
        Interval,
        CheckConstraint("min_submission_interval > '0 seconds'"),
        nullable=True)
    min_user_test_interval = Column(
        Interval,
        CheckConstraint("min_user_test_interval > '0 seconds'"),
        nullable=True)

    # What information users can see about the evaluations of their
    # submissions. Offering full information might help some users to
    # reverse engineer task data.
    feedback_level = Column(
        Enum(FEEDBACK_LEVEL_FULL, FEEDBACK_LEVEL_RESTRICTED,
             name="feedback_level"),
        nullable=False,
        default=FEEDBACK_LEVEL_RESTRICTED)

    # The scores for this task will be rounded to this number of
    # decimal places.
    score_precision = Column(
        Integer,
        CheckConstraint("score_precision >= 0"),
        nullable=False,
        default=0)

    # Score mode for the task.
    score_mode = Column(
        Enum(SCORE_MODE_MAX_TOKENED_LAST,
             SCORE_MODE_MAX,
             SCORE_MODE_MAX_SUBTASK,
             name="score_mode"),
        nullable=False,
        default=SCORE_MODE_MAX_TOKENED_LAST)

    # Active Dataset (id and object) currently being used for scoring.
    # The ForeignKeyConstraint for this column is set at table-level.
    active_dataset_id = Column(
        Integer,
        nullable=True)
    active_dataset = relationship(
        'Dataset',
        foreign_keys=[active_dataset_id],
        # Use an UPDATE query *after* an INSERT query (and *before* a
        # DELETE query) to set (and unset) the column associated to
        # this relationship.
        post_update=True)

    # These one-to-many relationships are the reversed directions of
    # the ones defined in the "child" classes using foreign keys.

    statements = relationship(
        "Statement",
        collection_class=attribute_mapped_collection("language"),
        cascade="all, delete-orphan",
        passive_deletes=True,
        back_populates="task")

    attachments = relationship(
        "Attachment",
        collection_class=attribute_mapped_collection("filename"),
        cascade="all, delete-orphan",
        passive_deletes=True,
        back_populates="task")

    datasets = relationship(
        "Dataset",
        # Due to active_dataset_id, SQLAlchemy cannot unambiguously
        # figure out by itself which foreign key to use.
        foreign_keys="[Dataset.task_id]",
        cascade="all, delete-orphan",
        passive_deletes=True,
        back_populates="task")

    submissions = relationship(
        "Submission",
        cascade="all, delete-orphan",
        passive_deletes=True,
        back_populates="task")

    user_tests = relationship(
        "UserTest",
        cascade="all, delete-orphan",
        passive_deletes=True,
        back_populates="task")


class Statement(Base):
    """Class to store a translation of the task statement.

    """
    __tablename__ = 'statements'
    __table_args__ = (
        UniqueConstraint('task_id', 'language'),
    )

    # Auto increment primary key.
    id = Column(
        Integer,
        primary_key=True)

    # Task (id and object) the statement is for.
    task_id = Column(
        Integer,
        ForeignKey(Task.id,
                   onupdate="CASCADE", ondelete="CASCADE"),
        nullable=False,
        index=True)
    task = relationship(
        Task,
        back_populates="statements")

    # Code for the language the statement is written in.
    # It can be an arbitrary string, but if it's in the form "en" or "en_US"
    # it will be rendered appropriately on the interface (i.e. "English" and
    # "English (United States of America)"). These codes need to be taken from
    # ISO 639-1 and ISO 3166-1 respectively.
    language = Column(
        Unicode,
        nullable=False)

    # Digest of the file.
    digest = Column(
        Digest,
        nullable=False)


class Attachment(Base):
    """Class to store additional files to give to the user together
    with the statement of the task.

    """
    __tablename__ = 'attachments'
    __table_args__ = (
        UniqueConstraint('task_id', 'filename'),
    )

    # Auto increment primary key.
    id = Column(
        Integer,
        primary_key=True)

    # Task (id and object) owning the attachment.
    task_id = Column(
        Integer,
        ForeignKey(Task.id,
                   onupdate="CASCADE", ondelete="CASCADE"),
        nullable=False,
        index=True)
    task = relationship(
        Task,
        back_populates="attachments")

    # Filename and digest of the provided attachment.
    filename = Column(
        Filename,
        nullable=False)
    digest = Column(
        Digest,
        nullable=False)


class Dataset(Base):
    """Class to store the information about a data set.

    """
    __tablename__ = 'datasets'
    __table_args__ = (
        UniqueConstraint('task_id', 'description'),
        # Useless, in theory, because 'id' is already unique. Yet, we
        # need this because it's a target of a foreign key.
        UniqueConstraint('id', 'task_id'),
    )

    # Auto increment primary key.
    id = Column(
        Integer,
        primary_key=True)

    # Task (id and object) owning the dataset.
    task_id = Column(
        Integer,
        ForeignKey(Task.id,
                   onupdate="CASCADE", ondelete="CASCADE"),
        nullable=False)
    task = relationship(
        Task,
        foreign_keys=[task_id],
        back_populates="datasets")

    # A human-readable text describing the dataset.
    description = Column(
        Unicode,
        nullable=False)

    # Whether this dataset will be automatically judged by ES and SS
    # "in background", together with the active dataset of each task.
    autojudge = Column(
        Boolean,
        nullable=False,
        default=False)

    # Time and memory limits (in seconds and bytes) for every testcase.
    time_limit = Column(
        Float,
        CheckConstraint("time_limit > 0"),
        nullable=True)
    memory_limit = Column(
        BigInteger,
        CheckConstraint("memory_limit > 0"),
<<<<<<< HEAD
        # Double % is needed because Alchemy formats this string.
        CheckConstraint("memory_limit % 1048576 = 0"),
=======
        CheckConstraint("MOD(memory_limit, 1048576) = 0"),
>>>>>>> 9044332e
        nullable=True)

    # Name of the TaskType child class suited for the task.
    task_type = Column(
        String,
        nullable=False)

    # Parameters for the task type class.
    task_type_parameters = Column(
        JSONB,
        nullable=False)

    # Name of the ScoreType child class suited for the task.
    score_type = Column(
        String,
        nullable=False)

    # Parameters for the score type class.
    score_type_parameters = Column(
        JSONB,
        nullable=False)

    # These one-to-many relationships are the reversed directions of
    # the ones defined in the "child" classes using foreign keys.

    managers = relationship(
        "Manager",
        collection_class=attribute_mapped_collection("filename"),
        cascade="all, delete-orphan",
        passive_deletes=True,
        back_populates="dataset")

    testcases = relationship(
        "Testcase",
        collection_class=attribute_mapped_collection("codename"),
        cascade="all, delete-orphan",
        passive_deletes=True,
        back_populates="dataset")

    @property
    def active(self):
        """Shorthand for detecting if the dataset is active.

        return (bool): True if this dataset is the active one for its
            task.

        """
        return self is self.task.active_dataset

    @property
    def task_type_object(self):
        if not hasattr(self, "_cached_task_type_object") \
                or self.task_type != self._cached_task_type \
                or (self.task_type_parameters
                    != self._cached_task_type_parameters):
            # Import late to avoid a circular dependency.
            from cms.grading.tasktypes import get_task_type
            # This can raise.
            self._cached_task_type_object = get_task_type(
                self.task_type, self.task_type_parameters)
            # If an exception is raised these updates don't take place:
            # that way, next time this property is accessed, we get a
            # cache miss again and the same exception is raised again.
            self._cached_task_type = self.task_type
            self._cached_task_type_parameters = \
                copy.deepcopy(self.task_type_parameters)
        return self._cached_task_type_object

    @property
    def score_type_object(self):
        public_testcases = {k: tc.public
                            for k, tc in self.testcases.items()}
        if not hasattr(self, "_cached_score_type_object") \
                or self.score_type != self._cached_score_type \
                or (self.score_type_parameters
                    != self._cached_score_type_parameters) \
                or public_testcases != self._cached_public_testcases:
            # Import late to avoid a circular dependency.
            from cms.grading.scoretypes import get_score_type
            # This can raise.
            self._cached_score_type_object = get_score_type(
                self.score_type, self.score_type_parameters, public_testcases)
            # If an exception is raised these updates don't take place:
            # that way, next time this property is accessed, we get a
            # cache miss again and the same exception is raised again.
            self._cached_score_type = self.score_type
            self._cached_score_type_parameters = \
                copy.deepcopy(self.score_type_parameters)
            self._cached_public_testcases = public_testcases
        return self._cached_score_type_object

    def clone_from(self, old_dataset, clone_managers=True,
                   clone_testcases=True, clone_results=False):
        """Overwrite the data with that in dataset.

        old_dataset (Dataset): original dataset to copy from.
        clone_managers (bool): copy dataset managers.
        clone_testcases (bool): copy dataset testcases.
        clone_results (bool): copy submission results (will also copy
            managers and testcases).

        """
        new_testcases = dict()
        if clone_testcases or clone_results:
            for old_t in old_dataset.testcases.values():
                new_t = old_t.clone()
                new_t.dataset = self
                new_testcases[new_t.codename] = new_t

        if clone_managers or clone_results:
            for old_m in old_dataset.managers.values():
                new_m = old_m.clone()
                new_m.dataset = self

        # TODO: why is this needed?
        self.sa_session.flush()

        if clone_results:
            old_results = self.get_submission_results(old_dataset)

            for old_sr in old_results:
                # Create the submission result.
                new_sr = old_sr.clone()
                new_sr.submission = old_sr.submission
                new_sr.dataset = self

                # Create executables.
                for old_e in old_sr.executables.values():
                    new_e = old_e.clone()
                    new_e.submission_result = new_sr

                # Create evaluations.
                for old_e in old_sr.evaluations:
                    new_e = old_e.clone()
                    new_e.submission_result = new_sr
                    new_e.testcase = new_testcases[old_e.codename]

        self.sa_session.flush()


class Manager(Base):
    """Class to store additional files needed to compile or evaluate a
    submission (e.g., graders).

    """
    __tablename__ = 'managers'
    __table_args__ = (
        UniqueConstraint('dataset_id', 'filename'),
    )

    # Auto increment primary key.
    id = Column(
        Integer,
        primary_key=True)

    # Dataset (id and object) owning the manager.
    dataset_id = Column(
        Integer,
        ForeignKey(Dataset.id,
                   onupdate="CASCADE", ondelete="CASCADE"),
        nullable=False,
        index=True)
    dataset = relationship(
        Dataset,
        back_populates="managers")

    # Filename and digest of the provided manager.
    filename = Column(
        Filename,
        nullable=False)
    digest = Column(
        Digest,
        nullable=False)


class Testcase(Base):
    """Class to store the information about a testcase.

    """
    __tablename__ = 'testcases'
    __table_args__ = (
        UniqueConstraint('dataset_id', 'codename'),
    )

    # Auto increment primary key.
    id = Column(
        Integer,
        primary_key=True)

    # Dataset (id and object) owning the testcase.
    dataset_id = Column(
        Integer,
        ForeignKey(Dataset.id,
                   onupdate="CASCADE", ondelete="CASCADE"),
        nullable=False,
        index=True)
    dataset = relationship(
        Dataset,
        back_populates="testcases")

    # Codename identifying the testcase.
    codename = Column(
        Codename,
        nullable=False)

    # If the testcase outcome is going to be showed to the user (even
    # without playing a token).
    public = Column(
        Boolean,
        nullable=False,
        default=False)

    # Digests of the input and output files.
    input = Column(
        Digest,
        nullable=False)
    output = Column(
        Digest,
        nullable=False)<|MERGE_RESOLUTION|>--- conflicted
+++ resolved
@@ -389,12 +389,7 @@
     memory_limit = Column(
         BigInteger,
         CheckConstraint("memory_limit > 0"),
-<<<<<<< HEAD
-        # Double % is needed because Alchemy formats this string.
-        CheckConstraint("memory_limit % 1048576 = 0"),
-=======
         CheckConstraint("MOD(memory_limit, 1048576) = 0"),
->>>>>>> 9044332e
         nullable=True)
 
     # Name of the TaskType child class suited for the task.
