--- conflicted
+++ resolved
@@ -4,10 +4,7 @@
 # Copyright © 2011-2013 Luca Wehrstedt <luca.wehrstedt@gmail.com>
 # Copyright © 2018 Stefano Maggiolo <s.maggiolo@gmail.com>
 # Copyright © 2018 William Di Luigi <williamdiluigi@gmail.com>
-<<<<<<< HEAD
-=======
 # Copyright © 2019 Luca Chiodini <luca@chiodini.org>
->>>>>>> 18721ff6
 #
 # This program is free software: you can redistribute it and/or modify
 # it under the terms of the GNU Affero General Public License as
@@ -123,13 +120,8 @@
                          for submission in self._submissions.values()),
                         default=0.0)
         elif self._score_mode == SCORE_MODE_MAX_SUBTASK:
-<<<<<<< HEAD
-            scores_by_submission = (map(float, s.extra or [])
-                                    for s in itervalues(self._submissions))
-=======
             scores_by_submission = (map(float, s.extra or [s.score])
                                     for s in self._submissions.values())
->>>>>>> 18721ff6
             scores_by_subtask = zip_longest(*scores_by_submission,
                                             fillvalue=0.0)
             score = float(sum(max(s) for s in scores_by_subtask))
